--- conflicted
+++ resolved
@@ -20,36 +20,23 @@
 edition = "2021"
 
 [dependencies]
-<<<<<<< HEAD
 ark-serialize = { version = "^0.4.0", default-features = false, features = [ "derive" ] }
 ark-ff = { version = "^0.4.0", default-features = false }
 ark-ec = { version = "^0.4.0", default-features = false }
 ark-std = { version = "^0.4.0", default-features = false }
 ark-poly = { version = "^0.4.0", default-features = false }
 ark-relations = { version = "^0.4.0", default-features = false }
-ark-poly-commit = { version = "^0.4.0", default-features = false }
+# ark-poly-commit = { version = "^0.4.0", default-features = false }
+ark-poly-commit = { git = "https://github.com/lightec/poly-commit", branch = "master", default-features = false, features = [ "r1cs" ] }
 ark-crypto-primitives = { version = "^0.4.0", default-features = false, features = [ "r1cs" ] }
 
-=======
-ark-serialize = { version = "^0.2.0", default-features = false, features = [ "derive" ] }
-ark-ff = { version = "^0.2.0", default-features = false }
-ark-std = { version = "^0.2.0", default-features = false }
-ark-poly = { version = "^0.2.0", default-features = false }
-ark-relations = { version = "^0.2.0", default-features = false }
-ark-poly-commit = { git = "https://github.com/arkworks-rs/poly-commit", branch = "constraints", default-features = false, features = [ "r1cs" ] }
+ark-r1cs-std = { version = "^0.4.0", default-features = false }
+ark-snark = { version = "^0.4.0", default-features = false }
 
-rand_chacha = { version = "0.2.1", default-features = false }
->>>>>>> 903c741e
 rayon = { version = "1", optional = true }
 digest = { version = "0.9" }
 derivative = { version = "2", features = ["use_core"] }
 itertools = "0.11.0"
-
-ark-ec = { version = "^0.2.0", default-features = false }
-ark-crypto-primitives = { version = "^0.2.0", default-features = false, features = [ "r1cs" ] }
-ark-r1cs-std = { version = "^0.2.0", default-features = false }
-ark-nonnative-field = { version = "^0.2.0", default-features = false }
-ark-snark = { version = "^0.2.0", default-features = false }
 hashbrown = "0.9"
 tracing = { version = "0.1", default-features = false, features = [ "attributes" ] }
 tracing-subscriber = { version = "0.2", default-features = false, optional = true }
@@ -57,19 +44,11 @@
 [dev-dependencies]
 rand_chacha = { version = "^0.3.0", default-features = false }
 blake2 = { version = "0.9", default-features = false }
-<<<<<<< HEAD
 ark-bls12-381 = { version = "^0.4.0", default-features = false, features = [ "curve" ] }
 ark-mnt4-298 = { version = "^0.4.0", default-features = false, features = ["r1cs", "curve"] }
 ark-mnt6-298 = { version = "^0.4.0", default-features = false, features = ["r1cs"] }
 ark-mnt4-753 = { version = "^0.4.0", default-features = false, features = ["r1cs", "curve"] }
 ark-mnt6-753 = { version = "^0.4.0", default-features = false, features = ["r1cs"] }
-=======
-ark-bls12-381 = { version = "^0.2.0", default-features = false, features = [ "curve" ] }
-ark-mnt4-298 = { version = "^0.2.0", default-features = false, features = ["r1cs", "curve"] }
-ark-mnt6-298 = { version = "^0.2.0", default-features = false, features = ["r1cs"] }
-ark-mnt4-753 = { version = "^0.2.0", default-features = false, features = ["r1cs", "curve"] }
-ark-mnt6-753 = { version = "^0.2.0", default-features = false, features = ["r1cs"] }
->>>>>>> 903c741e
 
 [profile.release]
 opt-level = 3
@@ -90,11 +69,7 @@
 
 [features]
 default = ["std", "parallel"]
-<<<<<<< HEAD
-std = [ "ark-ff/std", "ark-poly/std", "ark-relations/std", "ark-std/std", "ark-serialize/std", "ark-poly-commit/std" ]
-=======
-std = [ "ark-crypto-primitives/std", "tracing-subscriber", "ark-ff/std", "ark-nonnative-field/std", "ark-poly/std", "ark-relations/std", "ark-std/std", "ark-serialize/std", "ark-poly-commit/std" ]
->>>>>>> 903c741e
+std = [ "ark-crypto-primitives/std", "tracing-subscriber", "ark-ff/std", "ark-poly/std", "ark-relations/std", "ark-std/std", "ark-serialize/std", "ark-poly-commit/std" ]
 print-trace = [ "ark-std/print-trace" ]
 parallel = [ "std", "ark-ff/parallel", "ark-poly/parallel", "ark-std/parallel", "ark-poly-commit/parallel", "rayon" ]
 
