#![allow(non_snake_case)]

use crate::ahp::indexer::IndexInfo;
use crate::ahp::*;
<<<<<<< HEAD
use ark_crypto_primitives::sponge::CryptographicSponge;
use ark_std::rand::RngCore;
use itertools::Itertools;
=======
>>>>>>> 903c741e

use crate::fiat_shamir::FiatShamirRng;
use ark_ff::PrimeField;
use ark_nonnative_field::params::OptimizationType;
use ark_poly::{EvaluationDomain, GeneralEvaluationDomain};
use ark_poly_commit::QuerySet;

/// State of the AHP verifier
pub struct VerifierState<F: PrimeField> {
    pub(crate) domain_h: GeneralEvaluationDomain<F>,
    pub(crate) domain_k: GeneralEvaluationDomain<F>,

    pub(crate) first_round_msg: Option<VerifierFirstMsg<F>>,
    pub(crate) second_round_msg: Option<VerifierSecondMsg<F>>,

    pub(crate) gamma: Option<F>,
}

/// First message of the verifier.
#[derive(Copy, Clone)]
pub struct VerifierFirstMsg<F> {
    /// Query for the random polynomial.
    pub alpha: F,
    /// Randomizer for the lincheck for `A`.
    pub eta_a: F,
    /// Randomizer for the lincheck for `B`.
    pub eta_b: F,
    /// Randomizer for the lincheck for `C`.
    pub eta_c: F,
}

/// Second verifier message.
#[derive(Copy, Clone)]
pub struct VerifierSecondMsg<F> {
    /// Query for the second round of polynomials.
    pub beta: F,
}

impl<F: PrimeField> AHPForR1CS<F> {
    /// Output the first message and next round state.
<<<<<<< HEAD
    pub fn verifier_first_round<R: CryptographicSponge + RngCore>(
=======
    pub fn verifier_first_round<FSF: PrimeField, R: FiatShamirRng<F, FSF>>(
>>>>>>> 903c741e
        index_info: IndexInfo<F>,
        fs_rng: &mut R,
    ) -> Result<(VerifierFirstMsg<F>, VerifierState<F>), Error> {
        if index_info.num_constraints != index_info.num_variables {
            return Err(Error::NonSquareMatrix);
        }

        let domain_h: GeneralEvaluationDomain<F> =
            GeneralEvaluationDomain::new(index_info.num_constraints)
                .ok_or(SynthesisError::PolynomialDegreeTooLarge)?;

        let domain_k = GeneralEvaluationDomain::new(index_info.num_non_zero)
            .ok_or(SynthesisError::PolynomialDegreeTooLarge)?;

<<<<<<< HEAD
        let alpha = domain_h.sample_element_outside_domain(rng).to_owned();
        let (eta_a, eta_b, eta_c) = rng
            .squeeze_field_elements(3)
            .iter()
            .map(|x: &F| x.to_owned())
            .collect_tuple()
            .unwrap();
=======
        let elems = fs_rng.squeeze_nonnative_field_elements(4, OptimizationType::Weight);
        let alpha = elems[0];
        let eta_a = elems[1];
        let eta_b = elems[2];
        let eta_c = elems[3];
        assert!(!domain_h.evaluate_vanishing_polynomial(alpha).is_zero());
>>>>>>> 903c741e

        let msg = VerifierFirstMsg {
            alpha,
            eta_a,
            eta_b,
            eta_c,
        };

        let new_state = VerifierState {
            domain_h,
            domain_k,
            first_round_msg: Some(msg),
            second_round_msg: None,
            gamma: None,
        };

        Ok((msg, new_state))
    }

    /// Output the second message and next round state.
    pub fn verifier_second_round<FSF: PrimeField, R: FiatShamirRng<F, FSF>>(
        mut state: VerifierState<F>,
        fs_rng: &mut R,
    ) -> (VerifierSecondMsg<F>, VerifierState<F>) {
        let elems = fs_rng.squeeze_nonnative_field_elements(1, OptimizationType::Weight);
        let beta = elems[0];
        assert!(!state.domain_h.evaluate_vanishing_polynomial(beta).is_zero());

        let msg = VerifierSecondMsg { beta };
        state.second_round_msg = Some(msg);

        (msg, state)
    }

    /// Output the third message and next round state.
<<<<<<< HEAD
    pub fn verifier_third_round<R: CryptographicSponge>(
=======
    pub fn verifier_third_round<FSF: PrimeField, R: FiatShamirRng<F, FSF>>(
>>>>>>> 903c741e
        mut state: VerifierState<F>,
        fs_rng: &mut R,
    ) -> VerifierState<F> {
<<<<<<< HEAD
        let gamma = rng.squeeze_field_elements(1).pop();
        state.gamma = gamma;
=======
        let elems = fs_rng.squeeze_nonnative_field_elements(1, OptimizationType::Weight);
        let gamma = elems[0];

        state.gamma = Some(gamma);
>>>>>>> 903c741e
        state
    }

    /// Output the query state and next round state.
    pub fn verifier_query_set<'a, FSF: PrimeField, R: FiatShamirRng<F, FSF>>(
        state: VerifierState<F>,
        _: &'a mut R,
        with_vanishing: bool,
    ) -> (QuerySet<F>, VerifierState<F>) {
        let alpha = state.first_round_msg.unwrap().alpha;
        let beta = state.second_round_msg.unwrap().beta;
        let gamma = state.gamma.unwrap();

        let mut query_set = QuerySet::new();
        // For the first linear combination
        // Outer sumcheck test:
        //   s(beta) + r(alpha, beta) * (sum_M eta_M z_M(beta)) - t(beta) * z(beta)
        // = h_1(beta) * v_H(beta) + beta * g_1(beta)
        //
        // Note that z is the interpolation of x || w, so it equals x + v_X * w
        // We also use an optimization: instead of explicitly calculating z_c, we
        // use the "virtual oracle" z_b * z_c
        //
        // LinearCombination::new(
        //      outer_sumcheck
        //      vec![
        //          (F::one(), "mask_poly".into()),
        //
        //          (r_alpha_at_beta * (eta_a + eta_c * z_b_at_beta), "z_a".into()),
        //          (r_alpha_at_beta * eta_b * z_b_at_beta, LCTerm::One),
        //
        //          (-t_at_beta * v_X_at_beta, "w".into()),
        //          (-t_at_beta * x_at_beta, LCTerm::One),
        //
        //          (-v_H_at_beta, "h_1".into()),
        //          (-beta * g_1_at_beta, LCTerm::One),
        //      ],
        //  )
        //  LinearCombination::new("z_b", vec![(F::one(), z_b)])
        //  LinearCombination::new("g_1", vec![(F::one(), g_1)], rhs::new(g_1_at_beta))
        //  LinearCombination::new("t", vec![(F::one(), t)])
        query_set.insert(("g_1".into(), ("beta".into(), beta)));
        query_set.insert(("z_b".into(), ("beta".into(), beta)));
        query_set.insert(("t".into(), ("beta".into(), beta)));
        query_set.insert(("outer_sumcheck".into(), ("beta".into(), beta)));

        // For the second linear combination
        // Inner sumcheck test:
        //   h_2(gamma) * v_K(gamma)
        // = a(gamma) - b(gamma) * (gamma g_2(gamma) + t(beta) / |K|)
        //
        // where
        //   a(X) := sum_M (eta_M v_H(beta) v_H(alpha) val_M(X))
        //   b(X) := (beta - row(X)) (alpha - col(X))
        //
        // LinearCombination::new("g_2", vec![(F::one(), g_2)]);
        //
        // LinearCombination::new(
        //     "denom".into(),
        //     vec![
        //         (alpha * beta, LCTerm::One),
        //         (-alpha, "row"),
        //         (-beta, "col"),
        //         (F::one(), "row_col"),
        // ]);
        //
        // LinearCombination::new(
        //     "a_poly".into(),
        //     vec![
        //          (eta_a * "a_val".into()),
        //          (eta_b * "b_val".into()),
        //          (eta_c * "c_val".into()),
        //     ],
        // )
        //
        // let v_H_at_alpha = domain_h.evaluate_vanishing_polynomial(alpha);
        // let v_H_at_beta = domain_h.evaluate_vanishing_polynomial(beta);
        // let v_K_at_gamma = domain_k.evaluate_vanishing_polynomial(gamma);
        //
        // let a_poly_lc *= v_H_at_alpha * v_H_at_beta;
        // let b_lc = denom
        // let h_lc = LinearCombination::new("b_poly", vec![(v_K_at_gamma, "h_2")]);
        //
        // // This LC is the only one that is evaluated:
        // let inner_sumcheck = a_poly_lc - (b_lc * (gamma * &g_2_at_gamma + &(t_at_beta / &k_size))) - h_lc
        // main_lc.set_label("inner_sumcheck");
        query_set.insert(("g_2".into(), ("gamma".into(), gamma)));
        query_set.insert(("inner_sumcheck".into(), ("gamma".into(), gamma)));

        if with_vanishing {
            query_set.insert(("vanishing_poly_h_alpha".into(), ("alpha".into(), alpha)));
            query_set.insert(("vanishing_poly_h_beta".into(), ("beta".into(), beta)));
            query_set.insert(("vanishing_poly_k_gamma".into(), ("gamma".into(), gamma)));
        }

        (query_set, state)
    }
}<|MERGE_RESOLUTION|>--- conflicted
+++ resolved
@@ -2,12 +2,9 @@
 
 use crate::ahp::indexer::IndexInfo;
 use crate::ahp::*;
-<<<<<<< HEAD
 use ark_crypto_primitives::sponge::CryptographicSponge;
 use ark_std::rand::RngCore;
 use itertools::Itertools;
-=======
->>>>>>> 903c741e
 
 use crate::fiat_shamir::FiatShamirRng;
 use ark_ff::PrimeField;
@@ -48,11 +45,7 @@
 
 impl<F: PrimeField> AHPForR1CS<F> {
     /// Output the first message and next round state.
-<<<<<<< HEAD
     pub fn verifier_first_round<R: CryptographicSponge + RngCore>(
-=======
-    pub fn verifier_first_round<FSF: PrimeField, R: FiatShamirRng<F, FSF>>(
->>>>>>> 903c741e
         index_info: IndexInfo<F>,
         fs_rng: &mut R,
     ) -> Result<(VerifierFirstMsg<F>, VerifierState<F>), Error> {
@@ -67,7 +60,6 @@
         let domain_k = GeneralEvaluationDomain::new(index_info.num_non_zero)
             .ok_or(SynthesisError::PolynomialDegreeTooLarge)?;
 
-<<<<<<< HEAD
         let alpha = domain_h.sample_element_outside_domain(rng).to_owned();
         let (eta_a, eta_b, eta_c) = rng
             .squeeze_field_elements(3)
@@ -75,14 +67,6 @@
             .map(|x: &F| x.to_owned())
             .collect_tuple()
             .unwrap();
-=======
-        let elems = fs_rng.squeeze_nonnative_field_elements(4, OptimizationType::Weight);
-        let alpha = elems[0];
-        let eta_a = elems[1];
-        let eta_b = elems[2];
-        let eta_c = elems[3];
-        assert!(!domain_h.evaluate_vanishing_polynomial(alpha).is_zero());
->>>>>>> 903c741e
 
         let msg = VerifierFirstMsg {
             alpha,
@@ -118,23 +102,12 @@
     }
 
     /// Output the third message and next round state.
-<<<<<<< HEAD
     pub fn verifier_third_round<R: CryptographicSponge>(
-=======
-    pub fn verifier_third_round<FSF: PrimeField, R: FiatShamirRng<F, FSF>>(
->>>>>>> 903c741e
         mut state: VerifierState<F>,
         fs_rng: &mut R,
     ) -> VerifierState<F> {
-<<<<<<< HEAD
         let gamma = rng.squeeze_field_elements(1).pop();
         state.gamma = gamma;
-=======
-        let elems = fs_rng.squeeze_nonnative_field_elements(1, OptimizationType::Weight);
-        let gamma = elems[0];
-
-        state.gamma = Some(gamma);
->>>>>>> 903c741e
         state
     }
 
