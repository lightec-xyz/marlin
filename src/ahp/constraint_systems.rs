--- conflicted
+++ resolved
@@ -2,11 +2,7 @@
 
 use crate::ahp::indexer::Matrix;
 use crate::ahp::*;
-<<<<<<< HEAD
-use crate::ToString;
-=======
 use crate::{BTreeMap, ToString};
->>>>>>> 2b374082
 use ark_ff::{Field, PrimeField};
 use ark_poly::{EvaluationDomain, Evaluations as EvaluationsOnDomain, GeneralEvaluationDomain};
 use ark_poly_commit::LabeledPolynomial;
@@ -261,11 +257,7 @@
         row_col: LabeledPolynomial::new(m_name + "_row_col", row_col, None, None),
         evals_on_K,
         evals_on_B,
-<<<<<<< HEAD
         row_col_evals_on_B,
-=======
-        row_col_evals_on_B: row_col_evals_on_B,
->>>>>>> 2b374082
     }
 }
 
