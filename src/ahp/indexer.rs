--- conflicted
+++ resolved
@@ -122,10 +122,6 @@
 
         let padding_time = start_timer!(|| "Padding matrices to make them square");
         pad_input_for_indexer_and_prover(ics.clone());
-<<<<<<< HEAD
-        make_matrices_square_for_indexer(ics.clone());
-=======
->>>>>>> 6bdbf341
         end_timer!(padding_time);
         let matrix_processing_time = start_timer!(|| "Processing matrices");
         ics.outline_lcs();
