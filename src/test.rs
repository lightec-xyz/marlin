--- conflicted
+++ resolved
@@ -115,34 +115,20 @@
 
 mod marlin {
     use super::*;
-<<<<<<< HEAD
     use crate::rng::SimplePoseidonRng;
-    use crate::Marlin;
+    use crate::{Marlin, MarlinDefaultConfig};
     use ark_crypto_primitives::sponge::CryptographicSponge;
     use itertools::Itertools;
 
-    use ark_bls12_381::{Bls12_381, Fr};
+    use ark_bls12_381::{Bls12_381, Fq, Fr};
     use ark_poly::polynomial::univariate::DensePolynomial;
-=======
-    use crate::{fiat_shamir::FiatShamirChaChaRng, Marlin, MarlinDefaultConfig};
-
-    use ark_bls12_381::{Bls12_381, Fq, Fr};
-    use ark_ff::UniformRand;
-    use ark_poly::univariate::DensePolynomial;
->>>>>>> 903c741e
     use ark_poly_commit::marlin_pc::MarlinKZG10;
     use ark_std::ops::MulAssign;
     use ark_std::rand::RngCore;
 
-<<<<<<< HEAD
     type S = SimplePoseidonRng<Fr>;
     type MultiPC = MarlinKZG10<Bls12_381, DensePolynomial<Fr>, S>;
-    type MarlinInst = Marlin<Fr, MultiPC, S>;
-=======
-    type MultiPC = MarlinKZG10<Bls12_381, DensePolynomial<Fr>>;
-    type MarlinInst =
-        Marlin<Fr, Fq, MultiPC, FiatShamirChaChaRng<Fr, Fq, Blake2s>, MarlinDefaultConfig>;
->>>>>>> 903c741e
+    type MarlinInst = Marlin<Fr, Fq, MultiPC, S, MarlinDefaultConfig>;
 
     fn test_circuit(num_constraints: usize, num_variables: usize) {
         let mut rng_seed = ark_std::test_rng();
@@ -176,16 +162,10 @@
             let proof = MarlinInst::prove(&index_pk, circ, &mut rng).unwrap();
             println!("Called prover");
 
-<<<<<<< HEAD
             assert!(MarlinInst::verify(&index_vk, &[c, d], &proof, &mut rng).unwrap());
             println!("Called verifier");
             println!("\nShould not verify (i.e. verifier messages should print below):");
             assert!(!MarlinInst::verify(&index_vk, &[a, a], &proof, &mut rng).unwrap());
-=======
-            assert!(MarlinInst::verify(&index_vk, &[c, d], &proof).unwrap());
-            println!("Called verifier");
-            println!("\nShould not verify (i.e. verifier messages should print below):");
-            assert!(!MarlinInst::verify(&index_vk, &[a, a], &proof).unwrap());
         }
     }
 
@@ -295,7 +275,6 @@
             println!("Called verifier");
             println!("\nShould not verify (i.e. verifier messages should print below):");
             assert!(!MarlinInst::verify(&index_vk, &[a, a], &proof).unwrap());
->>>>>>> 903c741e
         }
     }
 
@@ -360,7 +339,6 @@
         println!("Called prover");
 
         let mut inputs = Vec::new();
-<<<<<<< HEAD
         for i in 0..5 {
             inputs.push(Fr::from(i));
         }
@@ -408,13 +386,6 @@
             println!("\nShould not verify (i.e. verifier messages should print below):");
             assert!(!MarlinInst::verify(&index_vk, &[a, a], &proof, &mut rng).unwrap());
     };
-=======
-        for i in 0u128..5u128 {
-            inputs.push(Fr::from(i));
-        }
-
-        assert!(MarlinInst::verify(&index_vk, &inputs, &proof).unwrap());
-        println!("Called verifier");
     }
 }
 
@@ -597,6 +568,5 @@
             println!("\n=========================================================");
         }
         assert!(cs.is_satisfied().unwrap());
->>>>>>> 903c741e
     }
 }