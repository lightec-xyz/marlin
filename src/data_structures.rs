--- conflicted
+++ resolved
@@ -4,11 +4,6 @@
 use ark_crypto_primitives::sponge::CryptographicSponge;
 use ark_ff::PrimeField;
 use ark_poly::univariate::DensePolynomial;
-<<<<<<< HEAD
-use ark_poly_commit::{BatchLCProof, PolynomialCommitment};
-use ark_serialize::{CanonicalDeserialize, CanonicalSerialize};
-use ark_std::format;
-=======
 use ark_poly::{EvaluationDomain, GeneralEvaluationDomain};
 use ark_poly_commit::{
     data_structures::{PCPreparedCommitment, PCPreparedVerifierKey},
@@ -20,7 +15,6 @@
     format,
     io::{Read, Write},
 };
->>>>>>> 903c741e
 
 /* ************************************************************************* */
 /* ************************************************************************* */
@@ -224,12 +218,8 @@
         let mut num_comms_with_degree_bounds = 0;
         let mut size_bytes_comms_without_degree_bounds = 0;
         let mut size_bytes_comms_with_degree_bounds = 0;
-<<<<<<< HEAD
-        for c in self.commitments.iter().flat_map(|c| c) {
-=======
         let mut size_bytes_proofs = 0;
         for c in self.commitments.iter().flatten() {
->>>>>>> 903c741e
             if !c.has_degree_bound() {
                 num_comms_without_degree_bounds += 1;
                 size_bytes_comms_without_degree_bounds += c.compressed_size();
