// For benchmark, run:
//     RAYON_NUM_THREADS=N cargo bench --no-default-features --features "std parallel" -- --nocapture
// where N is the number of threads you want to use (N = 1 for single-thread).

<<<<<<< HEAD
use ark_bls12_381::{Bls12_381, Fr as BlsFr};

use ark_crypto_primitives::sponge::CryptographicSponge;
use ark_ff::PrimeField;
use ark_marlin::{Marlin, SimplePoseidonRng};
use ark_mnt4_298::{Fr as MNT4Fr, MNT4_298};
use ark_mnt4_753::{Fr as MNT4BigFr, MNT4_753};
use ark_mnt6_298::{Fr as MNT6Fr, MNT6_298};
use ark_mnt6_753::{Fr as MNT6BigFr, MNT6_753};
=======
use ark_bls12_381::{Bls12_381, Fq as BlsFq, Fr as BlsFr};
use ark_ff::PrimeField;
use ark_marlin::fiat_shamir::FiatShamirChaChaRng;
use ark_marlin::Marlin;
use ark_marlin::MarlinDefaultConfig;
use ark_mnt4_298::{Fq as MNT4Fq, Fr as MNT4Fr, MNT4_298};
use ark_mnt4_753::{Fq as MNT4BigFq, Fr as MNT4BigFr, MNT4_753};
use ark_mnt6_298::{Fq as MNT6Fq, Fr as MNT6Fr, MNT6_298};
use ark_mnt6_753::{Fq as MNT6BigFq, Fr as MNT6BigFr, MNT6_753};
>>>>>>> 903c741e
use ark_poly::univariate::DensePolynomial;
use ark_poly_commit::sonic_pc::SonicKZG10;
use ark_relations::{
    lc,
    r1cs::{ConstraintSynthesizer, ConstraintSystemRef, SynthesisError},
};
use ark_std::{ops::Mul, rand::RngCore};
use itertools::Itertools;

const NUM_PROVE_REPEATITIONS: usize = 10;
const NUM_VERIFY_REPEATITIONS: usize = 50;

#[derive(Copy)]
struct DummyCircuit<F: PrimeField> {
    pub a: Option<F>,
    pub b: Option<F>,
    pub num_variables: usize,
    pub num_constraints: usize,
}

impl<F: PrimeField> Clone for DummyCircuit<F> {
    fn clone(&self) -> Self {
        DummyCircuit {
            a: self.a.clone(),
            b: self.b.clone(),
            num_variables: self.num_variables.clone(),
            num_constraints: self.num_constraints.clone(),
        }
    }
}

impl<F: PrimeField> ConstraintSynthesizer<F> for DummyCircuit<F> {
    fn generate_constraints(self, cs: ConstraintSystemRef<F>) -> Result<(), SynthesisError> {
        let a = cs.new_witness_variable(|| self.a.ok_or(SynthesisError::AssignmentMissing))?;
        let b = cs.new_witness_variable(|| self.b.ok_or(SynthesisError::AssignmentMissing))?;
        let c = cs.new_input_variable(|| {
            let a = self.a.ok_or(SynthesisError::AssignmentMissing)?;
            let b = self.b.ok_or(SynthesisError::AssignmentMissing)?;

            Ok(a * b)
        })?;

        for _ in 0..(self.num_variables - 3) {
            let _ = cs.new_witness_variable(|| self.a.ok_or(SynthesisError::AssignmentMissing))?;
        }

        for _ in 0..self.num_constraints - 1 {
            cs.enforce_constraint(lc!() + a, lc!() + b, lc!() + c)?;
        }

        cs.enforce_constraint(lc!(), lc!(), lc!())?;

        Ok(())
    }
}

macro_rules! marlin_prove_bench {
<<<<<<< HEAD
    ($bench_name:ident, $bench_field:ty, $bench_pairing_engine:ty) => {
        let mut rng_seed = ark_std::test_rng();
        let mut rng: SimplePoseidonRng<$bench_field> = SimplePoseidonRng::default();
        rng.absorb(&rng_seed.next_u64());
        let (a, b) = rng
            .squeeze_field_elements(2)
            .iter()
            .map(|x: &$bench_field| x.to_owned())
            .collect_tuple()
            .unwrap();
=======
    ($bench_name:ident, $bench_field:ty, $base_field:ty, $bench_pairing_engine:ty) => {
        let rng = &mut ark_std::test_rng();
>>>>>>> 903c741e
        let c = DummyCircuit::<$bench_field> {
            a: Some(a),
            b: Some(b),
            num_variables: 10,
            num_constraints: 65536,
        };

        let srs = Marlin::<
            $bench_field,
<<<<<<< HEAD
            SonicKZG10<
                $bench_pairing_engine,
                DensePolynomial<$bench_field>,
                SimplePoseidonRng<$bench_field>,
            >,
            SimplePoseidonRng<$bench_field>,
        >::universal_setup(65536, 65536, 3 * 65536, &mut rng)
        .unwrap();
        let (pk, _) = Marlin::<
            $bench_field,
            SonicKZG10<
                $bench_pairing_engine,
                DensePolynomial<$bench_field>,
                SimplePoseidonRng<$bench_field>,
            >,
            SimplePoseidonRng<$bench_field>,
=======
            $base_field,
            MarlinKZG10<$bench_pairing_engine, DensePolynomial<$bench_field>>,
            FiatShamirChaChaRng<$bench_field, $base_field, Blake2s>,
            MarlinDefaultConfig,
        >::universal_setup(65536, 65536, 65536, rng)
        .unwrap();
        let (pk, _) = Marlin::<
            $bench_field,
            $base_field,
            MarlinKZG10<$bench_pairing_engine, DensePolynomial<$bench_field>>,
            FiatShamirChaChaRng<$bench_field, $base_field, Blake2s>,
            MarlinDefaultConfig,
>>>>>>> 903c741e
        >::index(&srs, c)
        .unwrap();

        let start = ark_std::time::Instant::now();

        for _ in 0..NUM_PROVE_REPEATITIONS {
            let _ = Marlin::<
                $bench_field,
<<<<<<< HEAD
                SonicKZG10<
                    $bench_pairing_engine,
                    DensePolynomial<$bench_field>,
                    SimplePoseidonRng<$bench_field>,
                >,
                SimplePoseidonRng<$bench_field>,
            >::prove(&pk, c.clone(), &mut rng)
=======
                $base_field,
                MarlinKZG10<$bench_pairing_engine, DensePolynomial<$bench_field>>,
                FiatShamirChaChaRng<$bench_field, $base_field, Blake2s>,
                MarlinDefaultConfig,
            >::prove(&pk, c.clone(), rng)
>>>>>>> 903c741e
            .unwrap();
        }

        println!(
            "per-constraint proving time for {}: {} ns/constraint",
            stringify!($bench_pairing_engine),
            start.elapsed().as_nanos() / NUM_PROVE_REPEATITIONS as u128 / 65536u128
        );
    };
}

macro_rules! marlin_verify_bench {
<<<<<<< HEAD
    ($bench_name:ident, $bench_field:ty, $bench_pairing_engine:ty) => {
        let mut rng_seed = ark_std::test_rng();
        let mut rng: SimplePoseidonRng<$bench_field> = SimplePoseidonRng::default();
        rng.absorb(&rng_seed.next_u64());
        let (a, b) = rng
            .squeeze_field_elements(2)
            .iter()
            .map(|x: &$bench_field| x.to_owned())
            .collect_tuple()
            .unwrap();
=======
    ($bench_name:ident, $bench_field:ty, $base_field:ty, $bench_pairing_engine:ty) => {
        let rng = &mut ark_std::test_rng();
>>>>>>> 903c741e
        let c = DummyCircuit::<$bench_field> {
            a: Some(a),
            b: Some(b),
            num_variables: 10,
            num_constraints: 65536,
        };

        let srs = Marlin::<
            $bench_field,
<<<<<<< HEAD
            SonicKZG10<
                $bench_pairing_engine,
                DensePolynomial<$bench_field>,
                SimplePoseidonRng<$bench_field>,
            >,
            SimplePoseidonRng<$bench_field>,
        >::universal_setup(65536, 65536, 3 * 65536, &mut rng)
        .unwrap();
        let (pk, vk) = Marlin::<
            $bench_field,
            SonicKZG10<
                $bench_pairing_engine,
                DensePolynomial<$bench_field>,
                SimplePoseidonRng<$bench_field>,
            >,
            SimplePoseidonRng<$bench_field>,
=======
            $base_field,
            MarlinKZG10<$bench_pairing_engine, DensePolynomial<$bench_field>>,
            FiatShamirChaChaRng<$bench_field, $base_field, Blake2s>,
            MarlinDefaultConfig,
        >::universal_setup(65536, 65536, 65536, rng)
        .unwrap();
        let (pk, vk) = Marlin::<
            $bench_field,
            $base_field,
            MarlinKZG10<$bench_pairing_engine, DensePolynomial<$bench_field>>,
            FiatShamirChaChaRng<$bench_field, $base_field, Blake2s>,
            MarlinDefaultConfig,
>>>>>>> 903c741e
        >::index(&srs, c)
        .unwrap();
        let proof = Marlin::<
            $bench_field,
<<<<<<< HEAD
            SonicKZG10<
                $bench_pairing_engine,
                DensePolynomial<$bench_field>,
                SimplePoseidonRng<$bench_field>,
            >,
            SimplePoseidonRng<$bench_field>,
        >::prove(&pk, c.clone(), &mut rng)
=======
            $base_field,
            MarlinKZG10<$bench_pairing_engine, DensePolynomial<$bench_field>>,
            FiatShamirChaChaRng<$bench_field, $base_field, Blake2s>,
            MarlinDefaultConfig,
        >::prove(&pk, c.clone(), rng)
>>>>>>> 903c741e
        .unwrap();

        let v = c.a.unwrap().mul(c.b.unwrap());

        let start = ark_std::time::Instant::now();

        for _ in 0..NUM_VERIFY_REPEATITIONS {
            let _ = Marlin::<
                $bench_field,
<<<<<<< HEAD
                SonicKZG10<
                    $bench_pairing_engine,
                    DensePolynomial<$bench_field>,
                    SimplePoseidonRng<$bench_field>,
                >,
                SimplePoseidonRng<$bench_field>,
            >::verify(&vk, &vec![v], &proof, &mut rng)
=======
                $base_field,
                MarlinKZG10<$bench_pairing_engine, DensePolynomial<$bench_field>>,
                FiatShamirChaChaRng<$bench_field, $base_field, Blake2s>,
                MarlinDefaultConfig,
            >::verify(&vk, &vec![v], &proof)
>>>>>>> 903c741e
            .unwrap();
        }

        println!(
            "verifying time for {}: {} ns",
            stringify!($bench_pairing_engine),
            start.elapsed().as_nanos() / NUM_VERIFY_REPEATITIONS as u128
        );
    };
}

fn bench_prove() {
    marlin_prove_bench!(bls, BlsFr, BlsFq, Bls12_381);
    marlin_prove_bench!(mnt4, MNT4Fr, MNT4Fq, MNT4_298);
    marlin_prove_bench!(mnt6, MNT6Fr, MNT6Fq, MNT6_298);
    marlin_prove_bench!(mnt4big, MNT4BigFr, MNT4BigFq, MNT4_753);
    marlin_prove_bench!(mnt6big, MNT6BigFr, MNT6BigFq, MNT6_753);
}

fn bench_verify() {
    marlin_verify_bench!(bls, BlsFr, BlsFq, Bls12_381);
    marlin_verify_bench!(mnt4, MNT4Fr, MNT4Fq, MNT4_298);
    marlin_verify_bench!(mnt6, MNT6Fr, MNT6Fq, MNT6_298);
    marlin_verify_bench!(mnt4big, MNT4BigFr, MNT4BigFq, MNT4_753);
    marlin_verify_bench!(mnt6big, MNT6BigFr, MNT6BigFq, MNT6_753);
}

fn main() {
    bench_prove();
    bench_verify();
}<|MERGE_RESOLUTION|>--- conflicted
+++ resolved
@@ -2,27 +2,16 @@
 //     RAYON_NUM_THREADS=N cargo bench --no-default-features --features "std parallel" -- --nocapture
 // where N is the number of threads you want to use (N = 1 for single-thread).
 
-<<<<<<< HEAD
-use ark_bls12_381::{Bls12_381, Fr as BlsFr};
+use ark_bls12_381::{Bls12_381, Fq as BlsFq, Fr as BlsFr};
 
 use ark_crypto_primitives::sponge::CryptographicSponge;
 use ark_ff::PrimeField;
 use ark_marlin::{Marlin, SimplePoseidonRng};
-use ark_mnt4_298::{Fr as MNT4Fr, MNT4_298};
-use ark_mnt4_753::{Fr as MNT4BigFr, MNT4_753};
-use ark_mnt6_298::{Fr as MNT6Fr, MNT6_298};
-use ark_mnt6_753::{Fr as MNT6BigFr, MNT6_753};
-=======
-use ark_bls12_381::{Bls12_381, Fq as BlsFq, Fr as BlsFr};
-use ark_ff::PrimeField;
-use ark_marlin::fiat_shamir::FiatShamirChaChaRng;
-use ark_marlin::Marlin;
 use ark_marlin::MarlinDefaultConfig;
 use ark_mnt4_298::{Fq as MNT4Fq, Fr as MNT4Fr, MNT4_298};
 use ark_mnt4_753::{Fq as MNT4BigFq, Fr as MNT4BigFr, MNT4_753};
 use ark_mnt6_298::{Fq as MNT6Fq, Fr as MNT6Fr, MNT6_298};
 use ark_mnt6_753::{Fq as MNT6BigFq, Fr as MNT6BigFr, MNT6_753};
->>>>>>> 903c741e
 use ark_poly::univariate::DensePolynomial;
 use ark_poly_commit::sonic_pc::SonicKZG10;
 use ark_relations::{
@@ -80,7 +69,6 @@
 }
 
 macro_rules! marlin_prove_bench {
-<<<<<<< HEAD
     ($bench_name:ident, $bench_field:ty, $bench_pairing_engine:ty) => {
         let mut rng_seed = ark_std::test_rng();
         let mut rng: SimplePoseidonRng<$bench_field> = SimplePoseidonRng::default();
@@ -91,10 +79,6 @@
             .map(|x: &$bench_field| x.to_owned())
             .collect_tuple()
             .unwrap();
-=======
-    ($bench_name:ident, $bench_field:ty, $base_field:ty, $bench_pairing_engine:ty) => {
-        let rng = &mut ark_std::test_rng();
->>>>>>> 903c741e
         let c = DummyCircuit::<$bench_field> {
             a: Some(a),
             b: Some(b),
@@ -104,13 +88,13 @@
 
         let srs = Marlin::<
             $bench_field,
-<<<<<<< HEAD
-            SonicKZG10<
-                $bench_pairing_engine,
-                DensePolynomial<$bench_field>,
-                SimplePoseidonRng<$bench_field>,
-            >,
-            SimplePoseidonRng<$bench_field>,
+            SonicKZG10<
+                $bench_pairing_engine,
+                DensePolynomial<$bench_field>,
+                SimplePoseidonRng<$bench_field>,
+            >,
+            SimplePoseidonRng<$bench_field>,
+            MarlinDefaultConfig,
         >::universal_setup(65536, 65536, 3 * 65536, &mut rng)
         .unwrap();
         let (pk, _) = Marlin::<
@@ -121,20 +105,7 @@
                 SimplePoseidonRng<$bench_field>,
             >,
             SimplePoseidonRng<$bench_field>,
-=======
-            $base_field,
-            MarlinKZG10<$bench_pairing_engine, DensePolynomial<$bench_field>>,
-            FiatShamirChaChaRng<$bench_field, $base_field, Blake2s>,
-            MarlinDefaultConfig,
-        >::universal_setup(65536, 65536, 65536, rng)
-        .unwrap();
-        let (pk, _) = Marlin::<
-            $bench_field,
-            $base_field,
-            MarlinKZG10<$bench_pairing_engine, DensePolynomial<$bench_field>>,
-            FiatShamirChaChaRng<$bench_field, $base_field, Blake2s>,
-            MarlinDefaultConfig,
->>>>>>> 903c741e
+            MarlinDefaultConfig,
         >::index(&srs, c)
         .unwrap();
 
@@ -143,21 +114,14 @@
         for _ in 0..NUM_PROVE_REPEATITIONS {
             let _ = Marlin::<
                 $bench_field,
-<<<<<<< HEAD
                 SonicKZG10<
                     $bench_pairing_engine,
                     DensePolynomial<$bench_field>,
                     SimplePoseidonRng<$bench_field>,
                 >,
                 SimplePoseidonRng<$bench_field>,
+                MarlinDefaultConfig,
             >::prove(&pk, c.clone(), &mut rng)
-=======
-                $base_field,
-                MarlinKZG10<$bench_pairing_engine, DensePolynomial<$bench_field>>,
-                FiatShamirChaChaRng<$bench_field, $base_field, Blake2s>,
-                MarlinDefaultConfig,
-            >::prove(&pk, c.clone(), rng)
->>>>>>> 903c741e
             .unwrap();
         }
 
@@ -170,7 +134,6 @@
 }
 
 macro_rules! marlin_verify_bench {
-<<<<<<< HEAD
     ($bench_name:ident, $bench_field:ty, $bench_pairing_engine:ty) => {
         let mut rng_seed = ark_std::test_rng();
         let mut rng: SimplePoseidonRng<$bench_field> = SimplePoseidonRng::default();
@@ -181,10 +144,6 @@
             .map(|x: &$bench_field| x.to_owned())
             .collect_tuple()
             .unwrap();
-=======
-    ($bench_name:ident, $bench_field:ty, $base_field:ty, $bench_pairing_engine:ty) => {
-        let rng = &mut ark_std::test_rng();
->>>>>>> 903c741e
         let c = DummyCircuit::<$bench_field> {
             a: Some(a),
             b: Some(b),
@@ -194,13 +153,13 @@
 
         let srs = Marlin::<
             $bench_field,
-<<<<<<< HEAD
-            SonicKZG10<
-                $bench_pairing_engine,
-                DensePolynomial<$bench_field>,
-                SimplePoseidonRng<$bench_field>,
-            >,
-            SimplePoseidonRng<$bench_field>,
+            SonicKZG10<
+                $bench_pairing_engine,
+                DensePolynomial<$bench_field>,
+                SimplePoseidonRng<$bench_field>,
+            >,
+            SimplePoseidonRng<$bench_field>,
+            MarlinDefaultConfig,
         >::universal_setup(65536, 65536, 3 * 65536, &mut rng)
         .unwrap();
         let (pk, vk) = Marlin::<
@@ -211,39 +170,19 @@
                 SimplePoseidonRng<$bench_field>,
             >,
             SimplePoseidonRng<$bench_field>,
-=======
-            $base_field,
-            MarlinKZG10<$bench_pairing_engine, DensePolynomial<$bench_field>>,
-            FiatShamirChaChaRng<$bench_field, $base_field, Blake2s>,
-            MarlinDefaultConfig,
-        >::universal_setup(65536, 65536, 65536, rng)
-        .unwrap();
-        let (pk, vk) = Marlin::<
-            $bench_field,
-            $base_field,
-            MarlinKZG10<$bench_pairing_engine, DensePolynomial<$bench_field>>,
-            FiatShamirChaChaRng<$bench_field, $base_field, Blake2s>,
-            MarlinDefaultConfig,
->>>>>>> 903c741e
+            MarlinDefaultConfig,
         >::index(&srs, c)
         .unwrap();
         let proof = Marlin::<
             $bench_field,
-<<<<<<< HEAD
-            SonicKZG10<
-                $bench_pairing_engine,
-                DensePolynomial<$bench_field>,
-                SimplePoseidonRng<$bench_field>,
-            >,
-            SimplePoseidonRng<$bench_field>,
+            SonicKZG10<
+                $bench_pairing_engine,
+                DensePolynomial<$bench_field>,
+                SimplePoseidonRng<$bench_field>,
+            >,
+            SimplePoseidonRng<$bench_field>,
+            MarlinDefaultConfig,
         >::prove(&pk, c.clone(), &mut rng)
-=======
-            $base_field,
-            MarlinKZG10<$bench_pairing_engine, DensePolynomial<$bench_field>>,
-            FiatShamirChaChaRng<$bench_field, $base_field, Blake2s>,
-            MarlinDefaultConfig,
-        >::prove(&pk, c.clone(), rng)
->>>>>>> 903c741e
         .unwrap();
 
         let v = c.a.unwrap().mul(c.b.unwrap());
@@ -253,21 +192,14 @@
         for _ in 0..NUM_VERIFY_REPEATITIONS {
             let _ = Marlin::<
                 $bench_field,
-<<<<<<< HEAD
                 SonicKZG10<
                     $bench_pairing_engine,
                     DensePolynomial<$bench_field>,
                     SimplePoseidonRng<$bench_field>,
                 >,
                 SimplePoseidonRng<$bench_field>,
+                MarlinDefaultConfig,
             >::verify(&vk, &vec![v], &proof, &mut rng)
-=======
-                $base_field,
-                MarlinKZG10<$bench_pairing_engine, DensePolynomial<$bench_field>>,
-                FiatShamirChaChaRng<$bench_field, $base_field, Blake2s>,
-                MarlinDefaultConfig,
-            >::verify(&vk, &vec![v], &proof)
->>>>>>> 903c741e
             .unwrap();
         }
 
